--- conflicted
+++ resolved
@@ -15,11 +15,7 @@
 ]
 
 dependencies = [
-<<<<<<< HEAD
-  "neuroconv[tdt]",
-=======
-  "neuroconv[tdt_fp,video]",
->>>>>>> 0cafde84
+  "neuroconv[tdt,tdt_fp,video]",
   "nwbinspector",
   "pre-commit",
   "pymatreader",
