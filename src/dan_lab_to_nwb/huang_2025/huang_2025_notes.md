# Notes concerning the huang_2025 conversion

## Miscellaneous
- Info.mat contains various metadata info such as session start time and date
- Most of the content in Notes.txt and StoreListing.txt appear to be replicated in Info.mat --> ignore in favor of the .mat file
- What is Box1-M301sncCalibrationData.mat?
<<<<<<< HEAD
- Reorganized folders to match expected structure from neo for TDT data.
- Where is EMG data?

## LFP
- Are the lfp channels eeg?
- Where are the electrodes?
- Need device and location metadata
- Is it filtered or raw acquisition?
=======

## Fiber Photometry
- TODO: Add stub option
- What are all the different store_ids? Opto? Commanded Voltage? 465B vs 465C?
- St1_ = Stim 1 = optogenetic stimulation?
- Or Pu1_ = Pulse Generator 1 = optogenetic stimulation?
- Or LasT = optogenetic stimulation?
- Cam1 = Temporal alignment times for camera???

## Video
- TODO: Update VideoInterface on neuroconv to make it easier to update the descriptions.
>>>>>>> 0cafde84
<|MERGE_RESOLUTION|>--- conflicted
+++ resolved
@@ -4,7 +4,6 @@
 - Info.mat contains various metadata info such as session start time and date
 - Most of the content in Notes.txt and StoreListing.txt appear to be replicated in Info.mat --> ignore in favor of the .mat file
 - What is Box1-M301sncCalibrationData.mat?
-<<<<<<< HEAD
 - Reorganized folders to match expected structure from neo for TDT data.
 - Where is EMG data?
 
@@ -13,7 +12,6 @@
 - Where are the electrodes?
 - Need device and location metadata
 - Is it filtered or raw acquisition?
-=======
 
 ## Fiber Photometry
 - TODO: Add stub option
@@ -25,4 +23,3 @@
 
 ## Video
 - TODO: Update VideoInterface on neuroconv to make it easier to update the descriptions.
->>>>>>> 0cafde84
