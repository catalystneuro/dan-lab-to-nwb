# Notes concerning the huang_2025 conversion

## Miscellaneous
- Info.mat contains various metadata info such as session start time and date
- Most of the content in Notes.txt and StoreListing.txt appear to be replicated in Info.mat --> ignore in favor of the .mat file
- What is Box1-M301sncCalibrationData.mat?


<<<<<<< HEAD
## Fiber Photometry
- TODO: Add stub option
- What are all the different store_ids? Opto? Commanded Voltage? 465B vs 465C?
- St1_ = Stim 1 = optogenetic stimulation?
- Or Pu1_ = Pulse Generator 1 = optogenetic stimulation?
- Or LasT = optogenetic stimulation?
- Cam1 = Temporal alignment times for camera???
=======
## Video
- TODO: Update VideoInterface on neuroconv to make it easier to update the descriptions.
>>>>>>> 7ab3555a
<|MERGE_RESOLUTION|>--- conflicted
+++ resolved
@@ -5,8 +5,6 @@
 - Most of the content in Notes.txt and StoreListing.txt appear to be replicated in Info.mat --> ignore in favor of the .mat file
 - What is Box1-M301sncCalibrationData.mat?
 
-
-<<<<<<< HEAD
 ## Fiber Photometry
 - TODO: Add stub option
 - What are all the different store_ids? Opto? Commanded Voltage? 465B vs 465C?
@@ -14,7 +12,6 @@
 - Or Pu1_ = Pulse Generator 1 = optogenetic stimulation?
 - Or LasT = optogenetic stimulation?
 - Cam1 = Temporal alignment times for camera???
-=======
+
 ## Video
 - TODO: Update VideoInterface on neuroconv to make it easier to update the descriptions.
->>>>>>> 7ab3555a
