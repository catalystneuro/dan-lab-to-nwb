NWBFile:
  keywords:
    - Keyword1
    - Keyword2
    - Keyword3
  related_publications:
    - https://doi.org/###
  session_description:
    A rich text description of the experiment. Can also just be the abstract of the publication.
  institution: Institution where the lab is located
  lab: Dan
  experimenter:
    - Last, First Middle
    - Last, First Middle
Subject:
  species: Rattus norvegicus
  description: A rich text description of the subject
  age: P0D/  # in ISO 8601, such as "P1W2D"
  sex: U  # One of M, F, U, or O
  date_of_birth: 2014-06-22 00:00:00-04:00  # Example

<<<<<<< HEAD
Ophys:
  FiberPhotometry:
    OpticalFibers:
    - name: optical_fiber
      description: <description of the optical fiber>
      manufacturer: <manufacturer of the optical fiber>
      model: <model of the optical fiber>
      numerical_aperture: -1.0
      core_diameter_in_um: -1.0
    ExcitationSources:
    - name: excitation_source_calcium_signal
      description: <description of the excitation source for the calcium signal (465nm)>
      manufacturer: <manufacturer of the excitation source>
      model: <model of the excitation source>
      illumination_type: LED
      excitation_wavelength_in_nm: 465.0
    - name: excitation_source_isosbestic_control
      description: <description of the excitation source for the isosbestic control (405nm)>
      manufacturer: <manufacturer of the excitation source>
      model: <model of the excitation source>
      illumination_type: LED
      excitation_wavelength_in_nm: 405.0
    Photodetectors:
    - name: photodetector
      description: <description of the photodetector>
      manufacturer: <manufacturer of the photodetector>
      model: <model of the photodetector>
      detector_type: photodiode
      detected_wavelength_in_nm: -1.0
      gain: -1.0
    BandOpticalFilters:
    - name: emission_filter
      description: <description of emission filter>
      manufacturer: <manufacturer of the emission filter>
      model: <model of the emission filter>
      center_wavelength_in_nm: -1.0
      bandwidth_in_nm: -1.0
      filter_type: Bandpass
    - name: excitation_filter
      description: <description excitation filter>
      manufacturer: <manufacturer of the excitation filter>
      model: <model of the excitation filter>
      center_wavelength_in_nm: -1.0
      bandwidth_in_nm: -1.0
      filter_type: Bandpass
    DichroicMirrors:
    - name: dichroic_mirror
      description: <description of the dichroic mirror>
      manufacturer: <manufacturer of the dichroic mirror>
      model: <model of the dichroic mirror>
    Indicators:
    - name: indicator
      description: <description of the indicator>
      manufacturer: <manufacturer of the indicator>
      label: <label of the indicator>
      injection_location: <location of the indicator injection>
      injection_coordinates_in_mm: [-1.0, -1.0, -1.0]
    FiberPhotometryTable:
      name: fiber_photometry_table
      description: <description of the fiber photometry setup as a whole>
      rows:
      - name: 0
        location: <fiber location>
        coordinates: [-1.0, -1.0, -1.0]
        indicator: indicator
        optical_fiber: optical_fiber
        excitation_source: excitation_source_calcium_signal
        photodetector: photodetector
        excitation_filter: excitation_filter
        emission_filter: emission_filter
        dichroic_mirror: dichroic_mirror
      - name: 1
        location: <fiber location>
        coordinates: [-1.0, -1.0, -1.0]
        indicator: indicator
        optical_fiber: optical_fiber
        excitation_source: excitation_source_isosbestic_control
        photodetector: photodetector
        excitation_filter: excitation_filter
        emission_filter: emission_filter
        dichroic_mirror: dichroic_mirror
    FiberPhotometryResponseSeries:
    - name: calcium_signal
      description: The fluorescence from the calcium signal.
      stream_name: _465B
      stream_indices: null
      unit: a.u.
      fiber_photometry_table_region: [0]
      fiber_photometry_table_region_description: The region of the FiberPhotometryTable corresponding to the calcium signal.
    - name: isosbestic_control
      description: The fluorescence from the isosbestic control.
      stream_name: _405B
      stream_indices: null
      unit: a.u.
      fiber_photometry_table_region: [1]
      fiber_photometry_table_region_description: The region of the FiberPhotometryTable corresponding to the isosbestic control.
=======
Behavior:
  VideoCamera1:
    - name: VideoCamera1
      description: Video recorded by camera 1.
      unit: Frames
>>>>>>> 7ab3555a
<|MERGE_RESOLUTION|>--- conflicted
+++ resolved
@@ -19,7 +19,6 @@
   sex: U  # One of M, F, U, or O
   date_of_birth: 2014-06-22 00:00:00-04:00  # Example
 
-<<<<<<< HEAD
 Ophys:
   FiberPhotometry:
     OpticalFibers:
@@ -116,10 +115,9 @@
       unit: a.u.
       fiber_photometry_table_region: [1]
       fiber_photometry_table_region_description: The region of the FiberPhotometryTable corresponding to the isosbestic control.
-=======
+
 Behavior:
   VideoCamera1:
     - name: VideoCamera1
       description: Video recorded by camera 1.
       unit: Frames
->>>>>>> 7ab3555a
