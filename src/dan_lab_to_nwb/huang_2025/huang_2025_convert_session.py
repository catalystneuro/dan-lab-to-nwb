--- conflicted
+++ resolved
@@ -40,13 +40,10 @@
     # Add Video
     source_data["Video"] = dict(file_paths=[video_file_path], metadata_key_name="VideoCamera1")
     conversion_options["Video"] = dict(stub_test=stub_test)
-<<<<<<< HEAD
-=======
 
     # Add Optogenetics
     source_data["Optogenetics"] = dict(folder_path=tdt_fp_folder_path)
     conversion_options["Optogenetics"] = dict()
->>>>>>> c6fd6472
 
     converter = Huang2025NWBConverter(source_data=source_data)
     metadata = converter.get_metadata()
