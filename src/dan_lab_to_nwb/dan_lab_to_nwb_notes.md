# Notes concerning the dan_lab_to_nwb conversion project

## Miscellaneous
- Info.mat contains various metadata info such as session start time and date
- Most of the content in Notes.txt and StoreListing.txt appear to be replicated in Info.mat --> ignore in favor of the .mat file
- Box1-M301sncCalibrationData.mat is useless -- Don't worry about it.
- Reorganized folders to match expected structure from neo for TDT data.

## LFP
- LFP channels are both EEG (1,2) and EMG (3,4) automatically filtered (and downsampled?) from TDT
- filtering parameters were shared in an image of the tdt software screen
- EEG electrodes are wires wrapped around a screw in the brain
- EMG electrodes are wires inserted subcutaneously in the neck
- In TDT EEG and EMG data are 2 channels each, but in the .mat files, they each only have one channel

## Fiber Photometry
- 465B and 465C correspond to 2 different fibers: One in VTA and the other in PFC
- But other experimental protocols use different locations for the 2 fibers (SNC and/or striatum)

## Optogenetics
- power is always 20mW
- channel 1 = 465B/405B = usually VTA
- channel 2 = 465C/405C = usually PFC (sometimes striatum)

For file names containing "pTra_con":
- TC1_ is the onset of channel 1 fiber photometry imaging.
- TC2_ is the onset of channel 2 fiber photometry imaging.
- St1_ is the channel 1 test pulse. (50ms) ISI1, Pu1_ and PC2_ are duplicated info of St1_. I only use St1_ for analysis.
- St2_ is the channel 2 test pulse. (50ms) ISI2, Pu2_ and PC3_ are duplicated info of St2_. I only use St2_ for analysis.
- So basically you can ignore  ISI1, Pu1_, PC2_, ISI2, Pu2_, and PC3_, which I never use.
- Wi1_ is the window of applying intense stimulation, which contains bursts of pulses. (the window is typically 3 hour)
- Laser is On during St1/St2 and Wi3.
- LasT is the burst window, which contains 5 laser pulses. (200ms)
- Wi3_ is the laser pulse (LS). (4ms each LS)

For file names containing "opto":
- TC1_ is the onset of channel 1 fiber photometry imaging.
- TC2_ is the onset of channel 2 fiber photometry imaging.
- St1_ is the channel 1 test pulse. (50ms) ISI1, Pu1_ and PC0_ are duplicated info of St1_. I only use St1_ for analysis.
- St2_ is the channel 2 test pulse. (50ms) ISI2, Pu2_ and PC3_ are duplicated info of St2_. I only use St2_ for analysis.
- So basically you can ignore  ISI1, Pu1_, PC0_, ISI2, Pu2_, and PC3_, which I never use.
- Wi1_ is the window of applying intense stimulation, which contains 20Hz pulses. (the window is typically 2min)
- LasT is the pulse. (10ms)
- Laser is On during St1/St2 and LasT

## Video
- Cam1.onset = Temporal alignment times for camera (Cam1.onset is located in the tdt data)

## Behavior
- Labels is an array with 3 values (1, 2, 3) with shape (2878,) which matches neither the number of video/dlc frames (143946,) nor the EEG data (14642688,)
- The labels start from time 0, and each label covers 5s. At the end of the video file, the residual data less than 5 seconds will be discarded.
- There is also a behavioral summary file which lists
    - t_LM = time spent in locomotion
    - t_NL = time spent doing non-locomotive movements
    - t_QW = time spent in quiet wakefulness
    - t_NREM = time spent in non-rem sleep
    - t_REM = time spent in rem sleep
    - distance_out_of_nest = total distance traveled while out of the nest (cm?)
    - distance_in_nest = total distance traveled while in the nest (cm?)
    - time_in_nest = time spent in the nest
    - time_out_of_nest = time spent out of the nest
    - session = S1 or S2 or etc.

## Pose Estimation
- Standard DLC output (.h5)
- SampFreq.mat should contain the video sampling rate for temporal alignment

## Histology
- Should be a folder of .tiffs for each animal after they have been sacrificed
- Plan: Store each in pynwb.image.GreyscaleImage or pynwb.image.RGBImage


## Active Questions/Requests
- General metadata outlined on the project setup meeting slide
<<<<<<< HEAD
- Are there start/stop times for these labels?
- Units for behavioral summary?
- Only one channel in .mat file ephys data?
- Bing-202504 vs. WS8-202504?
=======
- Filtering Parameters from TDT
>>>>>>> 4b8d6e6b
<|MERGE_RESOLUTION|>--- conflicted
+++ resolved
@@ -72,11 +72,4 @@
 
 ## Active Questions/Requests
 - General metadata outlined on the project setup meeting slide
-<<<<<<< HEAD
-- Are there start/stop times for these labels?
-- Units for behavioral summary?
-- Only one channel in .mat file ephys data?
-- Bing-202504 vs. WS8-202504?
-=======
-- Filtering Parameters from TDT
->>>>>>> 4b8d6e6b
+- Bing-202504 vs. WS8-202504?